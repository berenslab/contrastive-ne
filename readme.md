--- conflicted
+++ resolved
@@ -114,7 +114,6 @@
 embedder_neg = cne.CNE(loss_mode="neg",
                        k=15,
                        optimizer="sgd",
-                       momentum=0.0,
                        parametric=False,
                        print_freq_epoch=10)
 embd_neg = embedder_neg.fit_transform(x)
@@ -159,11 +158,8 @@
 fig.suptitle("Negative sampling spectrum of MNIST")
 plt.show()
 ```
-<<<<<<< HEAD
-<img width="400" alt="Negative sampling spectrum plot" src="/figures/neg_spectrum_mnist.png">
-=======
+
 <p align="center"><img width="600" alt="Neg-t-SNE spectrum" src="/figures/neg_spectrum_mnist.png">
->>>>>>> dec63b68
 
 A similar spectrum can be computed using the InfoNCE loss (note that this is not described in our paper but was implemented after it has been published):
 ```python
@@ -193,11 +189,8 @@
 fig.suptitle("InfoNCE spectrum of MNIST")
 plt.show()
 ```
-<<<<<<< HEAD
-<img width="400" alt="InfoNCE spectrum plot" src="/figures/infonce_spectrum_mnist_m_500.png">
-=======
 <p align="center"><img width="600" alt="InfoNC-t-SNE spectrum" src="/figures/infonce_spectrum_mnist_m_500.png">
->>>>>>> dec63b68
+
 
 
 ## Contrastive neighbor embedding spectra
@@ -210,7 +203,7 @@
 the argument `Z_bar` which directly sets the fixed normalization constant or `neg_spec` which sets the value in the denominator 
 of the negative sampling estimator. Their relation is `Z_bar = m * neg_spec / n**2` where `n` is the sample size and `m` 
 the number of negative samples. The high-level argument `s` corresponds to `Z_bar = 100 * n` for `s=0` and `Z_bar = n**2 / m` 
-for `s=1`. Note that `s=1` value is exactly what UMAP uses, whereas `s=1` value is our heuristic that usually approximates t-SNE well.
+for `s=1`. Note that the `s=1` value is exactly what UMAP uses, whereas the `s=0` value is our heuristic that usually approximates t-SNE well.
 
 For InfoNCE, the argument `ince_spec` controls the exaggeration of attraction over repulsion. The setting `s=0` corresponds
 to `ince_spec=1` and `s=1` corresponds to `ince_spec=4.0`. Here `s=0` recovers t-SNE value exactly, whereas `s=1` is our heuristic
