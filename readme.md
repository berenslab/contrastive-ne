# Contrastive Neighbor Embedding Methods

<<<<<<< HEAD
This repo contains code to create a (non-) parametric embedding suitable for data
visualization with various contrastive losses.

It implements the core functions used in the paper **From *t*-SNE to UMAP with contrastive learning**, accepted at ICLR 
2023 ([openreview](https://openreview.net/forum?id=B8a1FcY0vi), [arxiv](https://arxiv.org/abs/2206.01816)). Details on 
how to reproduce the experiments of the paper can be found in the repo [cl_tsne_umap](https://github.com/hci-unihd/cl-tsne-umap).
=======
This repository contains code to create parametric and nonparametric embeddings suitable for data
visualization with various contrastive losses. 
>>>>>>> 3aa1254b

Reference:

* [From t-SNE to UMAP with contrastive learning](https://openreview.net/forum?id=B8a1FcY0vi), _ICLR 2023_  
  Sebastian Damrich, Niklas Böhm, Fred A Hamprecht, Dmitry Kobak
  
This repository provides our PyTorch library library. The code that implements the specific analysis presented in the paper is available at https://github.com/hci-unihd/cl-tsne-umap.


## Scope

This repository allows to use several different losses, training modes, devices, and distance measures. 
It (re-)implements the UMAP loss[^umap], the negative sampling loss (NEG)[^neg], noise-contrastive estimation loss (NCE)[^nce], and 
InfoNCE loss[^infonce] in PyTorch. All of these losses can be combined with embedding similarities either based on the Cauchy distribution (default) 
or on the cosine distance. The embedding positions can either be optimized directly (non-parametric mode) or a neural network 
can be trained to map data to embedding positions (parametric mode). Our pure PyTorch implementation can run seamlessly on CPU or GPU.

As a result, this library re-implements several existing contrastive methods, alongside many new ones. The most important ones
are summarized the table below.

<<<<<<< HEAD
| Loss              | Non-parametric    | Parametric                     |
|-------------------|-------------------|--------------------------------|
| UMAP[^umap]       | UMAP[^umap]       | Parametric UMAP[^pumap]        |
| NEG[^neg]         | Neg-t-SNE (new)   | Parametric Neg-t-SNE (new)     |
| NCE[^nce]         | NCVis[^ncvis]     | Parametric NCVis (new)         |
| InfoNCE[^infonce] | InfoNC-t-SNE (new) | Parametric InfoNC-t-SNE (new) |

=======
| Loss              | Non-parametric    | Parametric                                                                                              |
|-------------------|-------------------|---------------------------------------------------------------------------------------------------------|
| UMAP[^umap]       | UMAP[^umap]                | Parametric UMAP[^pumap]                                                                        |
| NEG[^neg]         | Neg-t-SNE (new)            | Parametric Neg-t-SNE (new)                                                                     |
| NCE[^nce]         | NCVis[^ncvis] aka NC-t-SNE | Parametric NC-t-SNE (new)                                                                      |
| InfoNCE[^infonce] | InfoNC-t-SNE (new)| Parametric InfoNC-t-SNE (new) <br /> SimCLR[^simclr] (using cosine similarity but no data augmentation) |
>>>>>>> 3aa1254b

The repository can also be used to run  SimCLR[^simclr] experiments, by using the InfoNCE loss.  The main class 
`ContrastiveEmbedding` allows to change the similarity measure to the exponential of a temperature-scaled cosine 
similarity (`metric="cosine"`). Its `forward` method accepts a dataloader. If the dataloader implements data augmentation 
one obtains SimCLR. 

# Installation

Clone this repository
```sh
git clone https://github.com/berenslab/contrastive-ne
cd contrastive-ne
pip install .
```

This installs all dependecies and allows the code to be run.
Note that pytorch with GPU support can be a bit tricky to install as a
dependency, so if it is not installed already, it might make
sense to consult the [pytorch website](https://pytorch.org) to install
it with CUDA support.

# Example

The most basic use is via `CNE`. You can create embeddings as follows:

```python
import cne
import torchvision
import numpy as np
import matplotlib.pyplot as plt

# load MNIST
mnist_train = torchvision.datasets.MNIST(train=True,
                                         download=True, 
                                         transform=None)
x_train, y_train = mnist_train.data.float().numpy(), mnist_train.targets

mnist_test = torchvision.datasets.MNIST(train=False,
                                        download=True, 
                                        transform=None)
x_test, y_test = mnist_test.data.float().numpy(), mnist_test.targets

x = np.concatenate([x_train, x_test], axis=0)
x = x.reshape(x.shape[0], -1)
y = np.concatenate([y_train, y_test], axis=0)

# parametric NCVis 
embedder_ncvis = cne.CNE(loss_mode="nce",
                         k=15,
                         optimizer="adam",
                         parametric=True,
                         print_freq_epoch=10)
embd_ncvis = embedder_ncvis.fit_transform(x)

# non-parametric Neg-t-SNE
embedder_neg = cne.CNE(loss_mode="neg",
                       k=15,
                       optimizer="sgd",
                       momentum=0.0,
                       parametric=False,
                       print_freq_epoch=10)
embd_neg = embedder_neg.fit_transform(x)

# plot embeddings
plt.figure()
plt.scatter(*embd_ncvis.T, c=y, alpha=0.5, s=1.0, cmap="tab10", edgecolor="none")
plt.gca().set_aspect("equal")
plt.axis("off")
plt.title("Parametric NCVis of MNIST")
plt.show()
```
<img width="400" alt="Parametric NCVis plot" src="/figures/parametric_ncvis_mnist.png">

```python
plt.figure()
plt.scatter(*embd_neg.T, c=y, alpha=0.5, s=1.0, cmap="tab10", edgecolor="none")
plt.gca().set_aspect("equal")
plt.axis("off")
plt.title(r"Neg-$t$-SNE of MNIST")
plt.show()
```
<img width="400" alt="Neg-t-SNE plot" src="/figures/negtsne_mnist.png">


<<<<<<< HEAD
## Negative sampling spectrum
Using the negative sampling loss (`loss_mode="neg"`), one can obtain a spectrum of embeddings that includes embeddings
similar to t-SNE and UMAP. It implements a trade-off between preserving discrete (local) and continuous (global) structure. The 
optional arguments `Z_bar` and `s` control the location 
on the spectrum. For both, larger values yield to more attraction and thus better global structure preservation, while 
smaller values lead to a focus on the local structure. They differ in their scaling. The hyperparameter `Z_bar` directly sets the 
fixed normalization constant. This give more direct control, but also requires some knowledge about the suitable range 
for `Z_bar`. In contrast, the 'slider' hyperparameter `s` is more intuitive. Setting `s=0` yields and embedding with 
normalization similar to that of t-SNE, while setting `s=1` yields an embedding with UMAP's default fixed normalization
constant. Other values for `s`inter- and extrapolate these two special cases and thus lead to an embedding between
or beyond t-SNE and UMAP. The default corresponds to `s=1`. If both hyperparameters are set, `s` supercedes `Z_bar`.

## Technical detail
=======
## Technical details
>>>>>>> 3aa1254b

The object `ContrastiveEmbedding` needs a neural network `model` as a
required parameter in order to be created.  The `fit` method then
takes a `torch.utils.data.DataLoader` that will be used for training.
The data loader returns a pair of two neighboring points.  In the
classical NE setting this would be two points that share an edge in
the kNN graph; the contrastive self-supervised learning approach will transform a
sample twice and return those as a “positive edge” which will denote
the attractive force between the two points.


## Run time analysis
The run time depends strongly on the training mode (parametric / non-parametric), the device (CPU / GPU) and on the 
batch size. The plot below illustrates this for the optimization of a Neg-t-SNE embedding of MNIST. Note that the non-parametric
setting on GPU becomes competitive with the reference implementations of UMAP[^umap] and t-SNE[^tsne].

<img width="600" alt="Run times by batch size" src="/figures/runtime_bs.png">


[^umap]: McInnes, Leland, John Healy, and James Melville. "UMAP: Uniform Manifold Approximation and Projection for Dimension Reduction." arXiv preprint arXiv:1802.03426 (2018).  
[^nce]: Gutmann, Michael U., and Aapo Hyvärinen. "Noise-Contrastive Estimation of Unnormalized Statistical Models, with Applications to Natural Image Statistics." Journal of Machine Learning Research 13.2 (2012).  
[^neg]: Mikolov, Tomas, et al. "Distributed Representations of Words and Phrases and their Compositionality." Advances in Neural Information Processing Systems 26 (2013).  
[^infonce]: Oord, Aaron van den, Yazhe Li, and Oriol Vinyals. "Representation Learning with Contrastive Predictive Coding." arXiv preprint arXiv:1807.03748 (2018).  
[^pumap]: Sainburg, Tim, Leland McInnes, and Timothy Q. Gentner. "Parametric UMAP Embeddings for Representation and Semisupervised Learning." Neural Computation 33.11 (2021): 2881-2907.  
[^ncvis]: Artemenkov, Aleksandr, and Maxim Panov. "NCVis: Noise Contrastive Approach for Scalable Visualization." Proceedings of The Web Conference 2020. 2020.  
[^simclr]: Chen, Ting, et al. "A Simple Framework for Contrastive Learning of Visual Representations." International conference on machine learning. PMLR, 2020.  
[^tsne]: Poličar, Pavlin G., Martin Stražar, and Blaž Zupan. "openTSNE: a modular Python library for t-SNE dimensionality reduction and embedding." BioRxiv (2019): 731877.<|MERGE_RESOLUTION|>--- conflicted
+++ resolved
@@ -1,23 +1,14 @@
 # Contrastive Neighbor Embedding Methods
 
-<<<<<<< HEAD
-This repo contains code to create a (non-) parametric embedding suitable for data
-visualization with various contrastive losses.
-
-It implements the core functions used in the paper **From *t*-SNE to UMAP with contrastive learning**, accepted at ICLR 
-2023 ([openreview](https://openreview.net/forum?id=B8a1FcY0vi), [arxiv](https://arxiv.org/abs/2206.01816)). Details on 
-how to reproduce the experiments of the paper can be found in the repo [cl_tsne_umap](https://github.com/hci-unihd/cl-tsne-umap).
-=======
 This repository contains code to create parametric and nonparametric embeddings suitable for data
 visualization with various contrastive losses. 
->>>>>>> 3aa1254b
 
 Reference:
 
 * [From t-SNE to UMAP with contrastive learning](https://openreview.net/forum?id=B8a1FcY0vi), _ICLR 2023_  
   Sebastian Damrich, Niklas Böhm, Fred A Hamprecht, Dmitry Kobak
   
-This repository provides our PyTorch library library. The code that implements the specific analysis presented in the paper is available at https://github.com/hci-unihd/cl-tsne-umap.
+This repository provides our PyTorch library. The code that implements the specific analysis presented in the paper is available at https://github.com/hci-unihd/cl-tsne-umap.
 
 
 ## Scope
@@ -31,7 +22,6 @@
 As a result, this library re-implements several existing contrastive methods, alongside many new ones. The most important ones
 are summarized the table below.
 
-<<<<<<< HEAD
 | Loss              | Non-parametric    | Parametric                     |
 |-------------------|-------------------|--------------------------------|
 | UMAP[^umap]       | UMAP[^umap]       | Parametric UMAP[^pumap]        |
@@ -39,14 +29,7 @@
 | NCE[^nce]         | NCVis[^ncvis]     | Parametric NCVis (new)         |
 | InfoNCE[^infonce] | InfoNC-t-SNE (new) | Parametric InfoNC-t-SNE (new) |
 
-=======
-| Loss              | Non-parametric    | Parametric                                                                                              |
-|-------------------|-------------------|---------------------------------------------------------------------------------------------------------|
-| UMAP[^umap]       | UMAP[^umap]                | Parametric UMAP[^pumap]                                                                        |
-| NEG[^neg]         | Neg-t-SNE (new)            | Parametric Neg-t-SNE (new)                                                                     |
-| NCE[^nce]         | NCVis[^ncvis] aka NC-t-SNE | Parametric NC-t-SNE (new)                                                                      |
-| InfoNCE[^infonce] | InfoNC-t-SNE (new)| Parametric InfoNC-t-SNE (new) <br /> SimCLR[^simclr] (using cosine similarity but no data augmentation) |
->>>>>>> 3aa1254b
+
 
 The repository can also be used to run  SimCLR[^simclr] experiments, by using the InfoNCE loss.  The main class 
 `ContrastiveEmbedding` allows to change the similarity measure to the exponential of a temperature-scaled cosine 
@@ -131,7 +114,6 @@
 <img width="400" alt="Neg-t-SNE plot" src="/figures/negtsne_mnist.png">
 
 
-<<<<<<< HEAD
 ## Negative sampling spectrum
 Using the negative sampling loss (`loss_mode="neg"`), one can obtain a spectrum of embeddings that includes embeddings
 similar to t-SNE and UMAP. It implements a trade-off between preserving discrete (local) and continuous (global) structure. The 
@@ -144,10 +126,8 @@
 constant. Other values for `s`inter- and extrapolate these two special cases and thus lead to an embedding between
 or beyond t-SNE and UMAP. The default corresponds to `s=1`. If both hyperparameters are set, `s` supercedes `Z_bar`.
 
-## Technical detail
-=======
+
 ## Technical details
->>>>>>> 3aa1254b
 
 The object `ContrastiveEmbedding` needs a neural network `model` as a
 required parameter in order to be created.  The `fit` method then
